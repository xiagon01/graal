/*
 * Copyright (c) 2013, 2016, Oracle and/or its affiliates. All rights reserved.
 * DO NOT ALTER OR REMOVE COPYRIGHT NOTICES OR THIS FILE HEADER.
 *
 * This code is free software; you can redistribute it and/or modify it
 * under the terms of the GNU General Public License version 2 only, as
 * published by the Free Software Foundation.  Oracle designates this
 * particular file as subject to the "Classpath" exception as provided
 * by Oracle in the LICENSE file that accompanied this code.
 *
 * This code is distributed in the hope that it will be useful, but WITHOUT
 * ANY WARRANTY; without even the implied warranty of MERCHANTABILITY or
 * FITNESS FOR A PARTICULAR PURPOSE.  See the GNU General Public License
 * version 2 for more details (a copy is included in the LICENSE file that
 * accompanied this code).
 *
 * You should have received a copy of the GNU General Public License version
 * 2 along with this work; if not, write to the Free Software Foundation,
 * Inc., 51 Franklin St, Fifth Floor, Boston, MA 02110-1301 USA.
 *
 * Please contact Oracle, 500 Oracle Parkway, Redwood Shores, CA 94065 USA
 * or visit www.oracle.com if you need additional information or have any
 * questions.
 */
package org.graalvm.compiler.truffle.compiler;

import jdk.vm.ci.code.BailoutException;
import jdk.vm.ci.code.CompilationRequest;
import jdk.vm.ci.code.InstalledCode;
import jdk.vm.ci.code.site.Infopoint;
import jdk.vm.ci.meta.Assumptions.Assumption;
import jdk.vm.ci.meta.JavaConstant;
import jdk.vm.ci.meta.MetaAccessProvider;
import jdk.vm.ci.meta.ResolvedJavaType;
import jdk.vm.ci.meta.SpeculationLog;
import org.graalvm.compiler.api.replacements.SnippetReflectionProvider;
import org.graalvm.compiler.code.CompilationResult;
import org.graalvm.compiler.core.CompilationPrinter;
import org.graalvm.compiler.core.CompilationWrapper;
import org.graalvm.compiler.core.CompilationWrapper.ExceptionAction;
import org.graalvm.compiler.core.GraalCompiler;
import org.graalvm.compiler.core.common.CancellationBailoutException;
import org.graalvm.compiler.core.common.CompilationIdentifier;
import org.graalvm.compiler.core.common.RetryableBailoutException;
import org.graalvm.compiler.core.common.util.CompilationAlarm;
import org.graalvm.compiler.core.target.Backend;
import org.graalvm.compiler.debug.DebugCloseable;
import org.graalvm.compiler.debug.DebugContext;
import org.graalvm.compiler.debug.DebugContext.Scope;
import org.graalvm.compiler.debug.DiagnosticsOutputDirectory;
import org.graalvm.compiler.debug.MemUseTrackerKey;
import org.graalvm.compiler.debug.TimerKey;
import org.graalvm.compiler.lir.asm.CompilationResultBuilderFactory;
import org.graalvm.compiler.lir.phases.LIRSuites;
import org.graalvm.compiler.nodes.Cancellable;
import org.graalvm.compiler.nodes.StructuredGraph;
import org.graalvm.compiler.nodes.StructuredGraph.AllowAssumptions;
import org.graalvm.compiler.nodes.graphbuilderconf.GraphBuilderConfiguration;
import org.graalvm.compiler.nodes.graphbuilderconf.GraphBuilderConfiguration.BytecodeExceptionMode;
import org.graalvm.compiler.nodes.graphbuilderconf.GraphBuilderConfiguration.Plugins;
import org.graalvm.compiler.options.EnumOptionKey;
import org.graalvm.compiler.options.OptionValues;
import org.graalvm.compiler.phases.OptimisticOptimizations;
import org.graalvm.compiler.phases.PhaseSuite;
import org.graalvm.compiler.phases.tiers.HighTierContext;
import org.graalvm.compiler.phases.tiers.Suites;
import org.graalvm.compiler.phases.util.Providers;
import org.graalvm.compiler.truffle.common.CompilableTruffleAST;
import org.graalvm.compiler.truffle.common.OptimizedAssumptionDependency;
import org.graalvm.compiler.truffle.common.TruffleCompilationTask;
import org.graalvm.compiler.truffle.common.TruffleCompiler;
import org.graalvm.compiler.truffle.common.TruffleCompilerListener;
import org.graalvm.compiler.truffle.common.TruffleCompilerOptions;
import org.graalvm.compiler.truffle.common.TruffleCompilerRuntime;
import org.graalvm.compiler.truffle.common.TruffleDebugJavaMethod;
import org.graalvm.compiler.truffle.common.TruffleInliningPlan;
import org.graalvm.compiler.truffle.compiler.nodes.TruffleAssumption;
import org.graalvm.compiler.truffle.compiler.phases.InstrumentPhase;

import java.io.PrintWriter;
import java.io.StringWriter;
import java.nio.BufferOverflowException;
import java.nio.BufferUnderflowException;
import java.util.ArrayList;
import java.util.List;
import java.util.Map;
import java.util.function.Consumer;
import java.util.function.Supplier;

import static jdk.vm.ci.runtime.JVMCICompiler.INVOCATION_ENTRY_BCI;
import static org.graalvm.compiler.core.CompilationWrapper.ExceptionAction.Diagnose;
import static org.graalvm.compiler.core.GraalCompilerOptions.CompilationBailoutAction;
import static org.graalvm.compiler.core.GraalCompilerOptions.CompilationFailureAction;
import static org.graalvm.compiler.core.common.CompilationRequestIdentifier.asCompilationRequest;
import static org.graalvm.compiler.phases.OptimisticOptimizations.ALL;
import static org.graalvm.compiler.phases.OptimisticOptimizations.Optimization.RemoveNeverExecutedCode;
import static org.graalvm.compiler.phases.OptimisticOptimizations.Optimization.UseExceptionProbability;
import static org.graalvm.compiler.phases.OptimisticOptimizations.Optimization.UseTypeCheckHints;
import static org.graalvm.compiler.phases.OptimisticOptimizations.Optimization.UseTypeCheckedInlining;
import static org.graalvm.compiler.truffle.common.TruffleCompilerOptions.TruffleEnableInfopoints;
import static org.graalvm.compiler.truffle.common.TruffleCompilerOptions.TruffleExcludeAssertions;
import static org.graalvm.compiler.truffle.common.TruffleCompilerOptions.TruffleInstrumentBoundaries;
import static org.graalvm.compiler.truffle.common.TruffleCompilerOptions.TruffleInstrumentBranches;
import static org.graalvm.compiler.truffle.common.TruffleCompilerOptions.getValue;

/**
 * Coordinates partial evaluation of a Truffle AST and subsequent compilation via Graal.
 */
public abstract class TruffleCompilerImpl implements TruffleCompiler {

    /**
     * The Graal-specific Truffle runtime associated with this compiler.
     */

    protected final Providers providers;
    protected final Suites suites;
    protected final GraphBuilderConfiguration config;
    protected final LIRSuites lirSuites;
    protected final Providers firstTierProviders;
    protected final Suites firstTierSuites;
    protected final LIRSuites firstTierLirSuites;
    protected final PartialEvaluator partialEvaluator;
    protected final Backend backend;
    protected final SnippetReflectionProvider snippetReflection;
    protected final TrufflePostCodeInstallationTaskFactory codeInstallationTaskFactory;

    public static final OptimisticOptimizations Optimizations = ALL.remove(
                    UseExceptionProbability,
                    RemoveNeverExecutedCode,
                    UseTypeCheckedInlining,
                    UseTypeCheckHints);

    public TruffleCompilerImpl(TruffleCompilerRuntime runtime, Plugins plugins, Suites suites, LIRSuites lirSuites, Backend backend, Suites firstTierSuites, LIRSuites firstTierLirSuites,
                               Providers firstTierProviders, SnippetReflectionProvider snippetReflection) {
        this.backend = backend;
        this.snippetReflection = snippetReflection;
        this.providers = backend.getProviders();
        this.suites = suites;
        this.lirSuites = lirSuites;
        this.codeInstallationTaskFactory = new TrufflePostCodeInstallationTaskFactory();
        backend.addCodeInstallationTask(codeInstallationTaskFactory);

        ResolvedJavaType[] skippedExceptionTypes = getSkippedExceptionTypes(runtime);

        boolean needSourcePositions = TruffleCompilerOptions.getValue(TruffleEnableInfopoints) ||
                        TruffleCompilerOptions.getValue(TruffleInstrumentBranches) || TruffleCompilerOptions.getValue(TruffleInstrumentBoundaries);
        GraphBuilderConfiguration baseConfig = GraphBuilderConfiguration.getDefault(new Plugins(plugins)).withNodeSourcePosition(needSourcePositions);
        this.config = baseConfig.withSkippedExceptionTypes(skippedExceptionTypes).withOmitAssertions(TruffleCompilerOptions.getValue(TruffleExcludeAssertions)).withBytecodeExceptionMode(
                        BytecodeExceptionMode.ExplicitOnly);

        this.partialEvaluator = createPartialEvaluator();
        this.firstTierProviders = firstTierProviders;
        this.firstTierSuites = firstTierSuites;
        this.firstTierLirSuites = firstTierLirSuites;
    }

    private ResolvedJavaType[] getSkippedExceptionTypes(TruffleCompilerRuntime runtime) {
        final MetaAccessProvider metaAccess = providers.getMetaAccess();
        ResolvedJavaType[] head = metaAccess.lookupJavaTypes(new Class<?>[]{
                        ArithmeticException.class,
                        IllegalArgumentException.class,
                        VirtualMachineError.class,
                        IndexOutOfBoundsException.class,
                        ClassCastException.class,
                        BufferUnderflowException.class,
                        BufferOverflowException.class,
        });
        ResolvedJavaType[] tail = {
                        runtime.resolveType(metaAccess, "com.oracle.truffle.api.nodes.UnexpectedResultException"),
                        runtime.resolveType(metaAccess, "com.oracle.truffle.api.nodes.SlowPathException")
        };
        ResolvedJavaType[] skippedExceptionTypes = new ResolvedJavaType[head.length + tail.length];
        System.arraycopy(head, 0, skippedExceptionTypes, 0, head.length);
        System.arraycopy(tail, 0, skippedExceptionTypes, head.length, tail.length);
        return skippedExceptionTypes;
    }

    /**
     * Gets the Graal compiler backend used for Truffle compilation.
     */
    public Backend getBackend() {
        return backend;
    }

    /**
     * Creates the partial evaluator used by this compiler.
     */
    protected abstract PartialEvaluator createPartialEvaluator();

    public static final TimerKey PartialEvaluationTime = DebugContext.timer("PartialEvaluationTime");
    public static final TimerKey CompilationTime = DebugContext.timer("CompilationTime");
    public static final TimerKey CodeInstallationTime = DebugContext.timer("CodeInstallation");

    public static final MemUseTrackerKey PartialEvaluationMemUse = DebugContext.memUseTracker("TrufflePartialEvaluationMemUse");
    public static final MemUseTrackerKey CompilationMemUse = DebugContext.memUseTracker("TruffleCompilationMemUse");
    public static final MemUseTrackerKey CodeInstallationMemUse = DebugContext.memUseTracker("TruffleCodeInstallationMemUse");

    @Override
    @SuppressWarnings("try")
    public void doCompile(DebugContext inDebug, CompilationIdentifier inCompilationId, OptionValues options, CompilableTruffleAST compilable, TruffleInliningPlan inliningPlan, TruffleCompilationTask task,
                          TruffleCompilerListener listener) {
        CompilationIdentifier compilationId = inCompilationId == null ? getCompilationIdentifier(compilable) : inCompilationId;
        DebugContext debug = inDebug == null ? openDebugContext(options, compilationId, compilable) : inDebug;
        try (DebugContext debugToClose = debug == inDebug ? null : debug;
                        DebugContext.Scope s = maybeOpenTruffleScope(compilable, debug)) {
            new TruffleCompilationWrapper(getDebugOutputDirectory(), getCompilationProblemsPerAction(), compilable, task, inliningPlan, compilationId, listener).run(debug);
        } catch (Throwable e) {
            notifyCompilableOfFailure(compilable, e);
        }
    }

    /**
     * Opens a new {@code "Truffle"} scope if that's not the unqualified name of the current scope.
     *
     * @param compilable the context for the {@code "Truffle"} scope
     * @param debug the current debug context
     * @return a new opened {@code "Truffle"} scope or {@code null} if the current (unqualified)
     *         scope is already named {@code "Truffle"}
     */
    private static Scope maybeOpenTruffleScope(CompilableTruffleAST compilable, DebugContext debug) throws Throwable {
        if (debug.getCurrentScopeName().endsWith(".Truffle")) {
            return null;
        }
        return debug.scope("Truffle", new TruffleDebugJavaMethod(compilable));
    }

    private static void notifyCompilableOfFailure(CompilableTruffleAST compilable, Throwable e) {
        BailoutException bailout = e instanceof BailoutException ? (BailoutException) e : null;
        boolean permanentBailout = bailout != null ? bailout.isPermanent() : false;
        final Supplier<String> reasonAndStackTrace = new Supplier<String>() {

            @Override
            public String get() {
                StringWriter sw = new StringWriter();
                e.printStackTrace(new PrintWriter(sw));
                return sw.toString();
            }
        };
        compilable.onCompilationFailed(reasonAndStackTrace, bailout != null, permanentBailout);
    }

    @Override
    public void shutdown() {
        InstrumentPhase.Instrumentation ins = this.partialEvaluator.instrumentation;
        if (ins != null) {
            OptionValues options = TruffleCompilerOptions.getOptions();
            if (getValue(TruffleInstrumentBranches) || getValue(TruffleInstrumentBoundaries)) {
                ins.dumpAccessTable(options);
            }
        }
    }

    protected abstract DiagnosticsOutputDirectory getDebugOutputDirectory();

    /**
     * Gets the map used to count the number of compilation failures or bailouts handled by each
     * action.
     *
     * @see CompilationWrapper#CompilationWrapper(DiagnosticsOutputDirectory, Map)
     */
    protected abstract Map<ExceptionAction, Integer> getCompilationProblemsPerAction();

    static class GraphInfoImpl implements TruffleCompilerListener.GraphInfo {
        private final StructuredGraph graph;

        GraphInfoImpl(StructuredGraph graph) {
            this.graph = graph;
        }

        @Override
        public int getNodeCount() {
            return graph.getNodeCount();
        }

        @Override
        public String[] getNodeTypes(boolean simpleNames) {
            String[] res = new String[graph.getNodeCount()];
            int i = 0;
            for (org.graalvm.compiler.graph.Node node : graph.getNodes()) {
                res[i++] = simpleNames ? node.getClass().getSimpleName() : node.getClass().getName();
            }
            return res;
        }
    }

    static class CompilationResultInfoImpl implements TruffleCompilerListener.CompilationResultInfo {
        private final CompilationResult compResult;

        CompilationResultInfoImpl(CompilationResult compResult) {
            this.compResult = compResult;
        }

        @Override
        public int getTargetCodeSize() {
            return compResult.getTargetCodeSize();
        }

        @Override
        public int getTotalFrameSize() {
            return compResult.getTotalFrameSize();
        }

        @Override
        public int getExceptionHandlersCount() {
            return compResult.getExceptionHandlers().size();
        }

        @Override
        public int getInfopointsCount() {
            return compResult.getInfopoints().size();
        }

        @Override
        public String[] getInfopoints() {
            final List<Infopoint> infopoints = compResult.getInfopoints();
            final String[] res = new String[infopoints.size()];
            int i = 0;
            for (Infopoint infopoint : infopoints) {
                res[i++] = infopoint.reason.toString();
            }
            return res;
        }

        @Override
        public int getMarksCount() {
            return compResult.getMarks().size();
        }

        @Override
        public int getDataPatchesCount() {
            return compResult.getDataPatches().size();
        }
    }

    /**
     * Compiles a Truffle AST. If compilation succeeds, the AST will have compiled code associated
     * with it that can be executed instead of interpreting the AST.
     *
     * @param compilable representation of the AST to be compiled
     * @param inliningPlan
     * @param compilationId identifier to be used for the compilation
     * @param task an object polled during the compilation process to
     *            {@linkplain CancellationBailoutException abort} early if the thread owning the
     *            task requests it
     * @param listener
     */
    @SuppressWarnings("try")
    public void compileAST(DebugContext debug, final CompilableTruffleAST compilable, TruffleInliningPlan inliningPlan, CompilationIdentifier compilationId, TruffleCompilationTask task,
                    TruffleCompilerListener listener) {
        final CompilationPrinter printer = CompilationPrinter.begin(TruffleCompilerOptions.getOptions(), compilationId, new TruffleDebugJavaMethod(compilable), INVOCATION_ENTRY_BCI);
        StructuredGraph graph = null;

        try (CompilationAlarm alarm = CompilationAlarm.trackCompilationPeriod(TruffleCompilerOptions.getOptions())) {
            PhaseSuite<HighTierContext> graphBuilderSuite = createGraphBuilderSuite();

            // Failed speculations must be collected before any compilation or
            // partial evaluation is performed.
            SpeculationLog speculationLog = compilable.getSpeculationLog();
            if (speculationLog != null) {
                speculationLog.collectFailedSpeculations();
            }

            try (DebugCloseable a = PartialEvaluationTime.start(debug); DebugCloseable c = PartialEvaluationMemUse.start(debug)) {
                graph = partialEvaluator.createGraph(debug, compilable, inliningPlan, AllowAssumptions.YES, compilationId, speculationLog, task);
            }

            // Check if the task has been cancelled
            if (task != null && task.isCancelled()) {
                return;
            }

            if (listener != null) {
                listener.onTruffleTierFinished(compilable, inliningPlan, new GraphInfoImpl(graph));
            }
            CompilationResult compilationResult = compilePEGraph(graph, compilable.toString(), graphBuilderSuite, compilable, asCompilationRequest(compilationId), listener, task);
            if (listener != null) {
                listener.onSuccess(compilable, inliningPlan, new GraphInfoImpl(graph), new CompilationResultInfoImpl(compilationResult));
            }

            // Partial evaluation and installation are included in
            // compilation time and memory usage reported by printer
            printer.finish(compilationResult);
        } catch (Throwable t) {
            // Note: If the compiler cancels the compilation with a bailout exception, then the
            // graph is null
            if (listener != null) {
                BailoutException bailout = t instanceof BailoutException ? (BailoutException) t : null;
                boolean permanentBailout = bailout != null ? bailout.isPermanent() : false;
                listener.onFailure(compilable, t.toString(), bailout != null, permanentBailout);
            }
            throw t;
        }
    }

    static void notifyListenerOfFailure(final CompilableTruffleAST compilable, TruffleCompilerListener listener, Throwable t) {
        if (listener != null) {
            BailoutException bailout = t instanceof BailoutException ? (BailoutException) t : null;
            boolean permanentBailout = bailout != null ? bailout.isPermanent() : false;
            listener.onFailure(compilable, t.toString(), bailout != null, permanentBailout);
        }
    }

    /**
     * Compiles a graph produced by {@link PartialEvaluator#createGraph partial evaluation}.
     *
     * @param graph a graph resulting from partial evaluation
     * @param name the name to be used for the returned {@link CompilationResult#getName() result}
     * @param graphBuilderSuite phase suite to be used for creating new graphs during inlining
     * @param compilationRequest
     * @param listener
     */
    @SuppressWarnings("try")
    public CompilationResult compilePEGraph(StructuredGraph graph, String name, PhaseSuite<HighTierContext> graphBuilderSuite, CompilableTruffleAST compilable,
                    CompilationRequest compilationRequest, TruffleCompilerListener listener, TruffleCompilationTask task) {
        DebugContext debug = graph.getDebug();
        try (DebugContext.Scope s = debug.scope("TruffleFinal")) {
            debug.dump(DebugContext.BASIC_LEVEL, graph, "After TruffleTier");
        } catch (Throwable e) {
            throw debug.handle(e);
        }

        CompilationResult result = null;

        try (DebugCloseable a = CompilationTime.start(debug);
                        DebugContext.Scope s = debug.scope("TruffleGraal.GraalCompiler", graph, providers.getCodeCache());
                        DebugCloseable c = CompilationMemUse.start(debug)) {

<<<<<<< HEAD
            Suites selectedSuites = suites;
            LIRSuites selectedLirSuites = lirSuites;
            Providers selectedProviders = providers;
            if (!task.isLastTier()) {
                selectedSuites = firstTierSuites;
                selectedLirSuites = firstTierLirSuites;
                selectedProviders = firstTierProviders;
            }
            CompilationResult compilationResult = createCompilationResult(name, graph.compilationId());
            result = GraalCompiler.compileGraph(graph, graph.method(), selectedProviders, backend, graphBuilderSuite, Optimizations, graph.getProfilingInfo(), selectedSuites, selectedLirSuites,
                            compilationResult, CompilationResultBuilderFactory.Default, false);
=======
            CompilationResult compilationResult = createCompilationResult(name, graph.compilationId(), compilable);
            result = GraalCompiler.compileGraph(graph, graph.method(), providers, backend, graphBuilderSuite, Optimizations, graph.getProfilingInfo(), suites, lirSuites, compilationResult,
                            CompilationResultBuilderFactory.Default, false);
>>>>>>> 5c7405a4
        } catch (Throwable e) {
            throw debug.handle(e);
        }

        if (listener != null) {
            listener.onGraalTierFinished(compilable, new GraphInfoImpl(graph));
        }

        try (DebugCloseable a = CodeInstallationTime.start(debug); DebugCloseable c = CodeInstallationMemUse.start(debug)) {
            InstalledCode installedCode = createInstalledCode(compilable, task);

            // Install the new code.
            backend.createInstalledCode(debug, graph.method(), compilationRequest, result, graph.getSpeculationLog(), installedCode, false);
        } catch (Throwable e) {
            throw debug.handle(e);
        }

        return result;
    }

    protected abstract InstalledCode createInstalledCode(CompilableTruffleAST compilable, TruffleCompilationTask task);

    /**
     * @see OptimizedAssumptionDependency#soleExecutionEntryPoint()
     *
     * @param installedCode
     */
    protected boolean soleExecutionEntryPoint(InstalledCode installedCode) {
        return true;
    }

    /**
     * Creates the {@link CompilationResult} to be used for a Truffle compilation.
     */
    protected abstract CompilationResult createCompilationResult(String name, CompilationIdentifier compilationIdentifier, CompilableTruffleAST compilable);

    public abstract PhaseSuite<HighTierContext> createGraphBuilderSuite();

    public PartialEvaluator getPartialEvaluator() {
        return partialEvaluator;
    }

    public CompilableTruffleAST asCompilableTruffleAST(JavaConstant constant) {
        return snippetReflection.asObject(CompilableTruffleAST.class, constant);
    }

    /**
     * Wrapper for performing a Truffle compilation that can retry upon failure.
     */
    private final class TruffleCompilationWrapper extends CompilationWrapper<Void> {
        private final CompilableTruffleAST compilable;
        private final TruffleInliningPlan inliningPlan;
        private final TruffleCompilationTask task;
        private final TruffleCompilerListener listener;
        private final CompilationIdentifier compilationId;

        private TruffleCompilationWrapper(DiagnosticsOutputDirectory outputDirectory, Map<ExceptionAction, Integer> problemsHandledPerAction, CompilableTruffleAST optimizedCallTarget,
                        TruffleCompilationTask task, TruffleInliningPlan inliningPlan, CompilationIdentifier compilationId, TruffleCompilerListener listener) {
            super(outputDirectory, problemsHandledPerAction);
            this.compilable = optimizedCallTarget;
            this.inliningPlan = inliningPlan;
            this.task = task;
            this.listener = listener;
            this.compilationId = compilationId;
        }

        @Override
        public String toString() {
            return compilable.toString();
        }

        @Override
        protected ExceptionAction lookupAction(OptionValues options, EnumOptionKey<ExceptionAction> actionKey, Throwable cause) {
            // Respect current action if it has been explicitly set.
            if (!actionKey.hasBeenSet(options)) {
                if (actionKey == CompilationFailureAction ||
                                (actionKey == CompilationBailoutAction && ((BailoutException) cause).isPermanent())) {
                    if (TruffleCompilerRuntime.areTruffleCompilationExceptionsFatal()) {
                        // Get more info for Truffle compilation exceptions
                        // that will cause the VM to exit.
                        return Diagnose;
                    }
                }
            }
            return super.lookupAction(options, actionKey, cause);
        }

        @Override
        protected DebugContext createRetryDebugContext(OptionValues options) {
            return openDebugContext(options, compilationId, compilable);
        }

        @Override
        protected Void handleException(Throwable t) {
            notifyCompilableOfFailure(compilable, t);
            return null;
        }

        @Override
        protected Void performCompilation(DebugContext debug) {
            compileAST(debug, compilable, inliningPlan, compilationId, task, listener);
            return null;
        }
    }

    /**
     * Gets the {@link CompilableTruffleAST} associated with {@code result}.
     *
     * @param result a {@link CompilationResult} that may have a non-null
     *            {@link CompilableTruffleAST} associated with it
     */
    protected CompilableTruffleAST getCompilable(CompilationResult result) {
        return null;
    }

    /**
     * Encapsulates custom tasks done before and after installing code that may completely or
     * partially be the result of compiling some Truffle AST.
     */
    private final class TruffleCodeInstallationTask extends Backend.CodeInstallationTask {

        /**
         * The list of consumers associated with the {@code OptimizedAssumption}s that must be
         * notified once the code is installed.
         */
        private final List<Consumer<OptimizedAssumptionDependency>> optimizedAssumptions = new ArrayList<>();

        @Override
        public void preProcess(CompilationResult result) {
            if (result == null || result.getAssumptions() == null) {
                return;
            }
            TruffleCompilerRuntime runtime = TruffleCompilerRuntime.getRuntime();
            ArrayList<Assumption> newAssumptions = new ArrayList<>();
            for (Assumption assumption : result.getAssumptions()) {
                if (assumption != null && assumption instanceof TruffleAssumption) {
                    TruffleAssumption truffleAssumption = (TruffleAssumption) assumption;
                    Consumer<OptimizedAssumptionDependency> dep = runtime.registerOptimizedAssumptionDependency(truffleAssumption.getAssumption());
                    if (dep == null) {
                        // Before bailing out, notify other assumptions waiting
                        // for the code that it will never be installed
                        notifyAssumptions(null);

                        throw new RetryableBailoutException("Assumption invalidated while compiling code: %s", truffleAssumption);
                    }
                    optimizedAssumptions.add(dep);
                } else {
                    newAssumptions.add(assumption);
                }
            }
            result.setAssumptions(newAssumptions.toArray(new Assumption[newAssumptions.size()]));
        }

        @Override
        public void postProcess(CompilationResult compilationResult, InstalledCode installedCode) {
            afterCodeInstallation(compilationResult, installedCode);
            if (!optimizedAssumptions.isEmpty()) {
                OptimizedAssumptionDependency dependency;
                if (installedCode instanceof OptimizedAssumptionDependency) {
                    dependency = (OptimizedAssumptionDependency) installedCode;
                } else if (installedCode instanceof OptimizedAssumptionDependency.Access) {
                    dependency = ((OptimizedAssumptionDependency.Access) installedCode).getDependency();
                } else {
                    CompilableTruffleAST compilable = getCompilable(compilationResult);
                    if (compilable instanceof OptimizedAssumptionDependency) {
                        dependency = (OptimizedAssumptionDependency) compilable;
                    } else {
                        // This handles the case where a normal Graal compilation
                        // inlines a call to a compile-time constant Truffle node.
                        dependency = new OptimizedAssumptionDependency() {
                            @Override
                            public void invalidate() {
                                installedCode.invalidate();
                            }

                            @Override
                            public boolean isValid() {
                                return installedCode.isValid();
                            }

                            @Override
                            public boolean soleExecutionEntryPoint() {
                                return TruffleCompilerImpl.this.soleExecutionEntryPoint(installedCode);
                            }

                            @Override
                            public String toString() {
                                return installedCode.toString();
                            }

                        };
                    }
                }

                notifyAssumptions(dependency);
            }
        }

        @Override
        public void installFailed(Throwable t) {
            notifyAssumptions(null);
        }

        private void notifyAssumptions(OptimizedAssumptionDependency dependency) {
            List<Throwable> errors = null;
            for (Consumer<OptimizedAssumptionDependency> entry : optimizedAssumptions) {
                try {
                    entry.accept(dependency);
                } catch (Throwable t) {
                    if (errors == null) {
                        errors = new ArrayList<>();
                    }
                    errors.add(t);
                }
            }
            if (errors != null) {
                StringBuilder sb = new StringBuilder("There were errors while notifying assumptions:");
                for (Throwable e : errors) {
                    sb.append(System.lineSeparator()).append("  ").append(e);
                }
                throw new RetryableBailoutException(sb.toString());
            }
        }
    }

    /**
     * Notifies this object once {@code installedCode} has been installed in the code cache.
     *
     * @param result the {@link CompilationResult result} of compilation
     * @param installedCode code that has just been installed in the code cache
     */
    protected void afterCodeInstallation(CompilationResult result, InstalledCode installedCode) {
    }

    private class TrufflePostCodeInstallationTaskFactory extends Backend.CodeInstallationTaskFactory {

        @Override
        public Backend.CodeInstallationTask create() {
            return new TruffleCodeInstallationTask();
        }
    }
}<|MERGE_RESOLUTION|>--- conflicted
+++ resolved
@@ -52,7 +52,6 @@
 import org.graalvm.compiler.debug.TimerKey;
 import org.graalvm.compiler.lir.asm.CompilationResultBuilderFactory;
 import org.graalvm.compiler.lir.phases.LIRSuites;
-import org.graalvm.compiler.nodes.Cancellable;
 import org.graalvm.compiler.nodes.StructuredGraph;
 import org.graalvm.compiler.nodes.StructuredGraph.AllowAssumptions;
 import org.graalvm.compiler.nodes.graphbuilderconf.GraphBuilderConfiguration;
@@ -372,7 +371,11 @@
             if (listener != null) {
                 listener.onTruffleTierFinished(compilable, inliningPlan, new GraphInfoImpl(graph));
             }
-            CompilationResult compilationResult = compilePEGraph(graph, compilable.toString(), graphBuilderSuite, compilable, asCompilationRequest(compilationId), listener, task);
+            String compilationName = compilable.toString();
+            if (task.isFirstTier()) {
+                compilationName = compilationName + "@1";
+            }
+            CompilationResult compilationResult = compilePEGraph(graph, compilationName, graphBuilderSuite, compilable, asCompilationRequest(compilationId), listener, task);
             if (listener != null) {
                 listener.onSuccess(compilable, inliningPlan, new GraphInfoImpl(graph), new CompilationResultInfoImpl(compilationResult));
             }
@@ -424,8 +427,6 @@
         try (DebugCloseable a = CompilationTime.start(debug);
                         DebugContext.Scope s = debug.scope("TruffleGraal.GraalCompiler", graph, providers.getCodeCache());
                         DebugCloseable c = CompilationMemUse.start(debug)) {
-
-<<<<<<< HEAD
             Suites selectedSuites = suites;
             LIRSuites selectedLirSuites = lirSuites;
             Providers selectedProviders = providers;
@@ -434,14 +435,9 @@
                 selectedLirSuites = firstTierLirSuites;
                 selectedProviders = firstTierProviders;
             }
-            CompilationResult compilationResult = createCompilationResult(name, graph.compilationId());
+            CompilationResult compilationResult = createCompilationResult(name, graph.compilationId(), compilable);
             result = GraalCompiler.compileGraph(graph, graph.method(), selectedProviders, backend, graphBuilderSuite, Optimizations, graph.getProfilingInfo(), selectedSuites, selectedLirSuites,
                             compilationResult, CompilationResultBuilderFactory.Default, false);
-=======
-            CompilationResult compilationResult = createCompilationResult(name, graph.compilationId(), compilable);
-            result = GraalCompiler.compileGraph(graph, graph.method(), providers, backend, graphBuilderSuite, Optimizations, graph.getProfilingInfo(), suites, lirSuites, compilationResult,
-                            CompilationResultBuilderFactory.Default, false);
->>>>>>> 5c7405a4
         } catch (Throwable e) {
             throw debug.handle(e);
         }
@@ -451,7 +447,7 @@
         }
 
         try (DebugCloseable a = CodeInstallationTime.start(debug); DebugCloseable c = CodeInstallationMemUse.start(debug)) {
-            InstalledCode installedCode = createInstalledCode(compilable, task);
+            InstalledCode installedCode = createInstalledCode(compilable);
 
             // Install the new code.
             backend.createInstalledCode(debug, graph.method(), compilationRequest, result, graph.getSpeculationLog(), installedCode, false);
@@ -462,7 +458,7 @@
         return result;
     }
 
-    protected abstract InstalledCode createInstalledCode(CompilableTruffleAST compilable, TruffleCompilationTask task);
+    protected abstract InstalledCode createInstalledCode(CompilableTruffleAST compilable);
 
     /**
      * @see OptimizedAssumptionDependency#soleExecutionEntryPoint()
