--- conflicted
+++ resolved
@@ -347,18 +347,11 @@
 
     @Override
     public void visit(BinaryOperationInstruction operation) {
-<<<<<<< HEAD
-        LLVMExpressionNode lhs = symbols.resolve(operation.getLHS());
-        LLVMExpressionNode rhs = symbols.resolve(operation.getRHS());
-
-        LLVMExpressionNode result = LLVMBitcodeTypeHelper.createArithmeticInstruction(lhs, rhs, operation.getOperator(), operation.getType(), nodeFactory);
-=======
         SymbolImpl rhs = operation.getRHS();
         SymbolImpl lhs = operation.getLHS();
         LLVMExpressionNode rhsNode = resolveOptimized(rhs, lhs);
         LLVMExpressionNode lhsNode = resolveOptimized(lhs, rhs);
-        LLVMExpressionNode result = LLVMBitcodeTypeHelper.createArithmeticInstruction(nodeFactory, lhsNode, rhsNode, operation.getOperator(), operation.getType());
->>>>>>> ae9b2993
+        LLVMExpressionNode result = LLVMBitcodeTypeHelper.createArithmeticInstruction(lhsNode, rhsNode, operation.getOperator(), operation.getType(), nodeFactory);
         createFrameWrite(result, operation);
     }
 
@@ -663,19 +656,12 @@
 
     @Override
     public void visit(CompareInstruction compare) {
-<<<<<<< HEAD
-        LLVMExpressionNode result = CommonNodeFactory.createComparison(compare.getOperator(),
-                        compare.getLHS().getType(),
-                        symbols.resolve(compare.getLHS()),
-                        symbols.resolve(compare.getRHS()));
-=======
         SymbolImpl rhs = compare.getRHS();
         SymbolImpl lhs = compare.getLHS();
         LLVMExpressionNode rhsNode = resolveOptimized(rhs, lhs);
         LLVMExpressionNode lhsNode = resolveOptimized(lhs, rhs);
 
-        LLVMExpressionNode result = nodeFactory.createComparison(compare.getOperator(), lhs.getType(), lhsNode, rhsNode);
->>>>>>> ae9b2993
+        LLVMExpressionNode result = CommonNodeFactory.createComparison(compare.getOperator(), lhs.getType(), lhsNode, rhsNode);
 
         createFrameWrite(result, compare);
     }
